<#
.SYNOPSIS
    Packages a folder into a .intunewin file using IntuneWinAppUtil.exe.

.DESCRIPTION
    This script automates the packaging process for Intune deployments by using the IntuneWinAppUtil.exe tool. 
    It accepts a folder as input (via drag-and-drop or as an argument) and creates a corresponding .intunewin file.
    If the IntuneWinAppUtil.exe file is not found, it will be automatically downloaded from the official Microsoft repository.

.NOTES
    Version:        2.7.2
    Author:         Thomas Hoins (DATAGROUP OIT)
    Initial Date:   14.01.2025
    Changes:        14.01.2025 Added error handling, clean outputs, and timestamp-based renaming.
    Changes:        14.01.2025 Automatic download of IntuneWinAppUtil.exe, auto-exit after 10 seconds.
    Changes:        15.01.2025 Added support for command-line arguments, improved error handling.
    Changes:        24.01.2025 Added support for PowerShell 7, added creation of inune app via graph.
    Changes:        24.01.2025 Added support for Icon detection, added support for Version info.
    Changes:        25.01.2025 Added notes and owner to the App.
    Changes:        25.01.2025 Added support for MSI detection.
    Changes:        26.01.2025 Added some Error handling and improved the output. Updated the documentation.
    Changes:        26.01.2025 Some more Bug fixes and improvements.
    Changes:        28.01.2025 Improved the way to connect to MGGraph, added the automatic creation of an App registration
    Changes:        28.01.2025 Improved the Errorhandling
    Changes:        07.02.2025 Changed Permissions to minimal
    Changes:        13.02.2025 Changed the Connect-Intune function to make it more resilient, removed unused code
    Changes:        14.02.2025 Bug Fixes, we are adding a Dummy File if the intunewin is <9MB
    Changes:        14.02.2025 Create Shortcut to Drop On
    Changes:        04.03.2025 Minor Bug Fix
<<<<<<< HEAD
    Changes:        05.03.2025 Added the ability to automatically install the App to find the detection rules
=======
    Changes:        10.03.2025 Bug Fix icon and Decriptions ar now found in Subfolders.
>>>>>>> 19ea6c1f

    

    https://learn.microsoft.com/en-us/graph/api/intune-apps-win32lobapp-create?view=graph-rest-1.0&tabs=http
    https://github.com/microsoftgraph/powershell-intune-samples
    https://github.com/MSEndpointMgr/IntuneWin32App/blob/master/Public/Get-IntuneWin32AppMetaData.ps1
    https://github.com/microsoftgraph/powershell-intune-samples/blob/master/LOB_Application/Win32_Application_Add.ps1#L852
    https://ourcloudnetwork.com/how-to-use-invoke-mggraphrequest-with-powershell/
    https://developer.microsoft.com/en-us/graph/graph-explorer
    https://www.scriptinglibrary.com/languages/powershell/how-to-upload-files-to-azure-blob-storage-using-powershell-via-the-rest-api/
    https://github.com/tabs-not-spaces/Intune-App-Deploy/blob/master/tasks/Deploy.Functions.ps1
    https://learn.microsoft.com/en-us/rest/api/storageservices/put-blob?tabs=microsoft-entra-id
    https://stackoverflow.com/questions/69031080/using-only-a-sas-token-to-upload-in-powershell
    https://learn.microsoft.com/en-us/rest/api/storageservices/naming-and-referencing-containers--blobs--and-metadata
    https://learn.microsoft.com/de-de/troubleshoot/mem/intune/app-management/develop-deliver-working-win32-app-via-intune
    https://blog.icewolf.ch/archive/2022/12/02/create-azure-ad-app-registration-with-microsoft-graph-powershell
    https://knowledge-junction.in/2024/05/06/msgraph-create-app-microsoft-entra/
    https://practical365.com/common-graph-api-errors-powershell/
    $azCopyUri = "https://aka.ms/downloadazcopy-v10-windows"

    Modules:
    Required Modules Az.Storage, Microsoft.Graph.Devices.CorporateManagement,Microsoft.Graph.Authentication will be installed if not present.

.LINK
    [Your Documentation or GitHub Link Here]

.PARAMETER SourceDir
    Specifies the folder to package. Can be provided via drag-and-drop or as a command-line argument.

.PARAMETER OutputDir
    Specifies the directory where the .intunewin file will be saved. Default is the "Output" folder in the script's directory.

.PARAMETER IconName
    Specifies the full path of the icon file to use. Default is "Appicon.png".
    The script will search for the icon file in the source directory and its subfolders. And use the first found *.png, *.jpg or *.jpeg file.

.PARAMETER AppPath
    Specifies the path to the application file.

.PARAMETER InstallCmd
    Specifies the name of the installation command file. Default is "install.bat".

.PARAMETER Upload
    Specifies whether to upload the generated .intunewin file to Intune. Default is $true.  

.INPUTS
    Accepts a folder path as input, either via command-line arguments or drag-and-drop.

.OUTPUTS
    Creates a .intunewin file in the specified output directory.

.EXAMPLE
    Drag and drop a folder onto the script:
    PS> .\PackageIntune.ps1

    Use as a command-line tool:
    PS> .\PackageIntune.ps1 -SourceDir "C:\MyFolder"

#>

param (
    [Parameter(Mandatory = $false)]
    [string]$SourceDir = "C:\intunewin\Don Ho_Notepad++_8.7.5_MUI",

    [Parameter(Mandatory = $false)]
    [string]$outputDir="C:\Intunewin\Output",

    [Parameter(Mandatory = $false)]
    [bool]$Upload= $true,  

    [Parameter(Mandatory = $false)]
    [bool]$Install= $true,  
    
    [Parameter(Mandatory = $false)]
    [string]$IconName, 

    [Parameter(Mandatory = $false)]
    [string]$InstallCmd="Install.bat"
)
# Fix for dropped on folders with spaces
If ($PSBoundParameters.ContainsKey('SourceDir')){
    $SourceDir = [string]$MyInvocation.BoundParameters.Values
    $OutputDir = "C:\Intunewin\Output"}
    $IntunewinDir = "C:\Intunewin"
If (-Not($OutputDir)){$OutputDir="$(Split-Path ($SourceDir))\Output"}


#------------------------ Functions ------------------------

Function Create-Shortcut{
    Param(
        [string]$TargetFile,
        [string]$Arguments,
        [string]$Iconpath,
        [int]$IconNumber,
        [string]$ShortcutFile,
        [string]$Workdir,
        [int]$Style #1 Normal, 3 Maximized, 7 Minimized
    )
    $WScriptShell = New-Object -ComObject WScript.Shell
    $Shortcut = $WScriptShell.CreateShortcut($ShortcutFile)
    $Shortcut.TargetPath = $TargetFile
    If ($Iconpath) {$Shortcut.IconLocation = "$($Iconpath),$IconNumber"}
    $Shortcut.Arguments = "$Arguments"
    $Shortcut.WorkingDirectory = $Workdir
    $Shortcut.WindowStyle = $Style
    $Shortcut.Save()
} 

function Create-DummyFile{
    [CmdletBinding()]
    param (
        [Parameter(Mandatory = $true)]
        [string]$PackagDir,

        [Parameter(Mandatory = $true)]
        [int]$SizeMB

        )
    $sizeInBytes = $SizeMB * 1MB
    $randomData = [byte[]]::new($sizeInBytes)
    [System.Security.Cryptography.RandomNumberGenerator]::Create().GetBytes($randomData)
    [System.IO.File]::WriteAllBytes("$PackagDir\dummyfile.txt", $randomData)
}

function Wait-ForFileProcessing {
    # Wait for the file to be processed we will check the file upload state every 10 seconds
    [cmdletbinding()]
    param (
        [Parameter(Mandatory = $true)]
        [string]$fileUri,
        [Parameter(Mandatory = $true)]
        [string]$stage
    )
    
    $attempts = 600
    $successState = "$($stage)Success"
    $pendingState = "$($stage)Pending"
    $file = $null
    while ($attempts -gt 0) {
        $file = Invoke-MgGraphRequest -Method GET -Uri $fileUri
        if ($file.uploadState -eq $successState) {
            break
        }
        elseif ($file.uploadState -ne $pendingState) {
            Write-Host -ForegroundColor Red $_.Exception.Message
            throw "File upload state is not successful: $($file.uploadState)"
        }
        Start-Sleep 10
        $attempts--
    }
    if ($null -eq $file -or $file.uploadState -ne $successState) {
        throw "File request did not complete in the allotted time."
    }
    $file
}

function Get-IntuneWinFileAndMetadata {
    param (
        [Parameter(Mandatory = $true)]
        [string]$FilePath   # Path to the .intunewin file to extract
    )

    # Error handling for invalid or missing file
    if (-not (Test-Path -Path $FilePath)) {
        throw "File does not exist: $FilePath"
    }

    # Error handling for unsupported file extension
    if (([System.IO.Path]::GetExtension((Split-Path -Path $FilePath -Leaf))) -ne ".intunewin") {
        throw "The file '$($FilePath)' does not have a supported extension. Only '.intunewin' files are supported."
    }

    # Initialize the extraction folder and file paths

    $Directory = [System.IO.Path]::GetDirectoryName($FilePath)
    $Folder = "win32"
    $ExtractedFilePath = ""

    # Create the folder if it does not exist
    try {
        if (-not (Test-Path "$Directory\$Folder")) {New-Item -ItemType Directory -Path "$Directory" -Name $Folder | Out-Null}
    }
    catch {
        throw "Error creating extraction folder '$Folder'. Error: $_"
    }

    # opening the .intunewin file as a ZIP
    try {
        Add-Type -AssemblyName System.IO.Compression.FileSystem
        $zip = [System.IO.Compression.ZipFile]::OpenRead($FilePath)
    }
    catch {
        throw "Error opening the file '$FilePath' as a ZIP archive. Error: $_"
    }

    # Extract the file 
    $FileName = "IntunePackage.intunewin"   # Name of the file to extract from the .intunewin archive
    try {
        $zip.Entries | Where-Object { $_.Name -like $FileName } | ForEach-Object {
            $ExtractedFilePath = "$Directory\$Folder\$FileName"
            [System.IO.Compression.ZipFileExtensions]::ExtractToFile($_, $ExtractedFilePath, $true)
        }
    }
    catch {
        throw "Error extracting the file '$FileName' from the archive '$FilePath'. Error: $_"
    }

    # Error handling for reading detection.xml content (or other XML file)
    $FileName = "detection.xml"
    $DetectionXMLContent = $null
    try {
        $DetectionXMLFile = $zip.Entries | Where-Object { $_.Name -like "detection.xml" }
        if ($DetectionXMLFile) {
            $FileStream = $DetectionXMLFile.Open()
            
            # Construct a StreamReader to read the XML content
            $StreamReader = New-Object -TypeName "System.IO.StreamReader" -ArgumentList $FileStream
            $DetectionXMLContent = [xml]($StreamReader.ReadToEnd())

            # Close the streams
            $FileStream.Close()
            $StreamReader.Close()
        }
        else {
            throw "The file 'detection.xml' was not found in the archive '$FilePath'."
        }
    }
    catch {
        throw "Error reading 'detection.xml' content from the archive '$FilePath'. Error: $_"
    }

    # Dispose the zip object to free up resources
    try {
        $zip.Dispose()
    }
    catch {
        Write-Warning "Error disposing of the zip object. Error: $_"
    }

    # Return both extracted file path and XML content (if any)
    return @{ 
        ExtractedFile = $ExtractedFilePath
        DetectionXMLContent = $DetectionXMLContent
    }
}

function New-IntuneWin32App {
    [CmdletBinding()]
    param (
        [Parameter(Mandatory = $true)]
        [string]$AppPath,

        [Parameter(Mandatory = $false)]
        [bool]$Install= $true,

        [Parameter(Mandatory = $true)]
        [string]$SourceDir,

        [Parameter(Mandatory = $false)]
        [string]$IconName
    )

    # Check if the required modules are installed
    $modules = 'Az.Storage', 'Microsoft.Graph.Devices.CorporateManagement', 'Microsoft.Graph.Authentication', 'Microsoft.Graph.Applications'
    $installed = @((Get-Module $modules -ListAvailable).Name | Select-Object -Unique)
    $notInstalled = Compare-Object $modules $installed -PassThru

    # At least one module is missing.
    # Install the missing modules now.
    if ($notInstalled) { 
        Write-Host "Installing required modules..." -ForegroundColor Yellow
        Install-Module -Scope CurrentUser $notInstalled -Force -AllowClobber
    }

    # Connect to Microsoft Graph Using the Tenant ID and Client Secret Credential
    Write-Host "Connecting to Microsoft Graph..." -ForegroundColor Yellow
    $null = Disconnect-MgGraph -ErrorAction SilentlyContinue
    Connect-Intune -SecretFile "$IntunewinDir\appreg-inune-CreateIntuneApp-Script-ReadWrite.json" -AppName "appreg-inune-CreateIntuneApp-Script-ReadWrite" -ApplicationPermissions "DeviceManagementApps.ReadWrite.All" -Scopes "Application.ReadWrite.All"

    # Get the Metadata from the install.bat
    $installCmd = "install.bat"
    $uninstallCmd = "uninstall.bat"
    $installCmdString= get-content "$SourceDir\$installCmd"
    $displayName = ($installCmdString -match "REM DESCRIPTION").Replace("REM DESCRIPTION","").Trim()
    $publisher = ($installCmdString -match "REM MANUFACTURER").Replace("REM MANUFACTURER","").Trim()
    If ($installCmdString -match "REM FILENAME"){$fileName = ($installCmdString -match "REM FILENAME").Replace("REM FILENAME","").Trim()}
    $version = ($installCmdString -match "REM VERSION").Replace("REM VERSION","").Trim()
    If ($installCmdString -match "REM OWNER"){$owner = ($installCmdString -match "REM OWNER").Replace("REM OWNER","").Trim()}
    If ($installCmdString -match "REM ASSETNUMBER"){$notes = ($installCmdString -match "REM ASSETNUMBER").Replace("REM ASSETNUMBER","").Trim()}
    $IntuneWinData = Get-IntuneWinFileAndMetadata -FilePath $AppPath
    $IntuneWinMetadata = $IntuneWinData.DetectionXMLContent

    # Create the Win32 App in Intune if it does not exist
    $MobileAppID=(Get-MgDeviceAppManagementMobileApp | Where-Object {$_.DisplayName -eq $displayName}).Id

    If (-not $MobileAppID){
        # If no icon is supplied Search for the Icon
        If ([string]::IsNullOrEmpty($IconName)){
            Write-Host "Searching for Icon..." -ForegroundColor Yellow
            $Iconpath=(Get-childitem -Path $SourceDir -Include *.png,*.jpg,*jpeg -Recurse -Depth 1| Select-Object -First 1).FullName
        }
        If ($Iconpath -like "*.jpg" -or $Iconpath -like "*.jpeg"){
            $IconType = "image/jpeg"
            Write-Host "Icon found: $Iconpath" -ForegroundColor Green
        }
        elseif ($Iconpath -like "*.png"){
            $IconType = "image/png"
            Write-Host "Icon found: $Iconpath" -ForegroundColor Green
        }
        else {
            $Iconpath = ""
        }
        If ([string]::IsNullOrEmpty($Iconpath)){
            Write-Host "No Icon found. Please Update the Icon manually!" -ForegroundColor Red
        }

        If ($Iconpath){
            If ($PSVersionTable.PSVersion.Major -lt 7){
                $ImageValue = [Convert]::ToBase64String((Get-Content -Path $Iconpath -Encoding Byte))
            }
            else {
                $ImageValue = [Convert]::ToBase64String((Get-Content -Path $Iconpath -AsByteStream -Raw))
            }
            $Icon = @{
                "@odata.type" = "microsoft.graph.mimeContent"
                type = $IconType
                value =  $ImageValue
                }
            }
        Else {
            $Icon = $null
        }
        $Text= $Descr = ""
        $Description = $(get-childitem $SourceDir -Filter "Description*" -Recurse -Depth 1)
        If (-Not $Description){
            $Description = "No Description found. Please Update the Description manually!"
        }
        elseif ($Description.Count -gt 1){ 
            ForEach($File in $Description){
                $Text = Get-Content -Path $File.FullName -Encoding UTF8 -Raw
                $Descr += $Text + "`r`n`r`n`r`n"

            }
            $DescriptionText = $Descr.TrimEnd("`r`n`r`n")
        }
        else {
            $DescriptionText = Get-Content -Path $Description.FullName -Encoding UTF8 -Raw
        }

        If(($installCmdString -match "msiexec").Count -gt 0){
            $MSIName = (get-childitem $SourceDir -Filter "*.msi" -Recurse -Depth 1)[0].FullName
            $MSIProductCode = (Get-AppLockerFileInformation $MSIName |Select-Object -ExpandProperty Publisher).BinaryName
            $Rule=@{
                "@odata.type"= "#microsoft.graph.win32LobAppProductCodeRule"
                ruleType= "detection"
                productCode= $MSIProductCode
                }
        }
        Else {
            If($fileName){
                Write-Host "Searching for File Path..." -ForegroundColor Yellow
                $filePath = (Get-ChildItem -Path "C:\Program*"  -Recurse -ErrorAction SilentlyContinue -Include $fileName -Depth 3).FullName
                If ($filePath){
                    $path= (Split-Path -Path $filePath -Parent)
                    $fileOrFolderName= (Split-Path -Path $filePath -Leaf)
                }
                Else{
                    Write-Host "No file path could be found.Installing Application..." -ForegroundColor Yellow
                    If ($Install){
                        $null = Start-Process -FilePath "$SourceDir\$installCmd" -Wait -passthru -Verb RunAs
                        $filePath = (Get-ChildItem -Path "C:\Program*"  -Recurse -ErrorAction SilentlyContinue -Include $fileName -Depth 3).FullName
                        If ($filePath){
                            $path= (Split-Path -Path $filePath -Parent)
                            $fileOrFolderName= (Split-Path -Path $filePath -Leaf)
                        }
                        Write-Host "Removing Application..." -ForegroundColor Yellow
                        $null = Start-Process -FilePath "$SourceDir\$uninstallCmd" -Wait -passthru -Verb RunAs
                        Else{
                            Write-Host "No file path could be found. Please Update the file Rule manually!" -ForegroundColor Red
                        }
                    }
                }
            }
            Else{
                Write-Host "No file path could be found. Please Update the file Rule manually!" -ForegroundColor Red
            }
            $Rule=@{
                "@odata.type"= "microsoft.graph.win32LobAppFileSystemRule"
                "ruleType"= "detection"
                "path"= $path
                "fileOrFolderName"= $fileOrFolderName
                "check32BitOn64System"= $true
                "operationType"= "version"
                "operator"= "greaterThanOrEqual"
                "comparisonValue"= $version
            }
            If($fileName){
                Write-Host "----------------------------------------------" -ForegroundColor Green
                Write-Host "File Rule created: $($Rule |Out-String)" -ForegroundColor Green
                Write-Host "----------------------------------------------" -ForegroundColor Green
            }
        }
    
        $params = @{
            "@odata.type" = "microsoft.graph.win32LobApp"
            displayName = $displayName
            publisher = $publisher
            description = $DescriptionText
            notes = $notes
            owner = $owner
            installCommandLine = $installCmd
            uninstallCommandLine = $uninstallCmd
            applicableArchitectures = "x64"
            setupFilePath = $IntuneWinMetadata.ApplicationInfo.SetupFile
            fileName = $IntuneWinMetadata.ApplicationInfo.FileName
            publishingState = "notPublished"
            msiInformation = $null
            runAs32bit = $false
            largeIcon = $Icon
            rules = @(
                $Rule
            )
            installExperience = @{
                "@odata.type" = "microsoft.graph.win32LobAppInstallExperience"
                runAsAccount = "system" #system, user
                deviceRestartBehavior = "basedOnReturnCode" #basedOnReturnCode, allow, suppress, force
            }
            returnCodes  = @(
                @{"returnCode" = 0;"type" = "success"}, `
                @{"returnCode" = 1707;"type" = "success"}, `
                @{"returnCode" = 3010;"type" = "softReboot"}, `
                @{"returnCode" = 1641;"type" = "hardReboot"}, `
                @{"returnCode" = 1618;"type" = "retry"}
            )
        }
        $MobileAppID = (New-MgDeviceAppManagementMobileApp -BodyParameter (ConvertTo-Json($params))).Id
        if ($MobileAppID ) {
            Write-Host  "App created successfully. App ID: $MobileAppID" -ForegroundColor Green
         }
        else {
            Write-Host "Failed to create the App. Please check the parameters and try again." -ForegroundColor Red
            Exit 1
        }
    }

    # Prepare File Upload to Azure Blob Storage
    $UploadFile =$IntuneWinData.ExtractedFile
    $FileName = $IntuneWinMetadata.ApplicationInfo.FileName
    $Size = [int64]$IntuneWinMetadata.ApplicationInfo.UnencryptedContentSize
    $EncrySize = (Get-Item "$UploadFile").Length
    $fileBody =  @{ 
        "@odata.type" = "#microsoft.graph.mobileAppContentFile"
        name = $FileName
        size = $Size
        sizeEncrypted = $EncrySize
        manifest = $null
        isDependency = $false
    }
    # Get the Content file ID
    $fileUri = "https://graph.microsoft.com/beta/deviceAppManagement/mobileApps/$MobileAppID/microsoft.graph.win32LobApp/contentVersions/1/files"
    Try{
        $file = Invoke-MgGraphRequest -Method POST -Uri $fileUri -Body ($fileBody | ConvertTo-Json) 
        $ContentFileId = $file.id
    }
    Catch{
        $file = Invoke-MgGraphRequest -Method Get -Uri $fileUri
        If($file.value.isCommitted -eq "True"){
            Write-Host "This App is already committed. Please create a new App!" -ForegroundColor Green
            Exit 0
        }
        Write-Host "App already exists. Using existing App." -ForegroundColor Yellow
    }

    # Wait for the AzureStorageUriRequest to be processed
    Write-Host "Uploading file to Azure Blob Storage..." -ForegroundColor Yellow
    $fileUri = "https://graph.microsoft.com/beta/deviceAppManagement/mobileApps/$MobileAppID/microsoft.graph.win32LobApp/contentVersions/1/files/$ContentFileId";
    $file = Wait-ForFileProcessing $fileUri "AzureStorageUriRequest"
       
    # Upload the file to Azure Blob Storage 
    #  Get the SAS Token and Storage Account Name
    [System.Uri]$uriObject = $file.azureStorageUri
    $storageAccountName = $uriObject.DnsSafeHost.Split(".")[0]
    $sasToken = $uriObject.Query.Substring(1)
    $uploadPath = $uriObject.LocalPath.Substring(1)
    $container = $uploadPath.Split("/")[0]
    $blobPath = $uploadPath.Substring($container.Length+1,$uploadPath.Length - $container.Length-1)
    $storageContext = New-AzStorageContext -StorageAccountName $storageAccountName -SasToken $sasToken
    #  do the actual file to Azure Blob Storage
    $blobUpload = Set-AzStorageBlobContent -File $UploadFile -Container $container -Context $storageContext -Blob $blobPath -Force
    Write-Host "Upload finished! Details: Name $($blobUpload.Name), ContentType $($blobUpload.ContentType), Length $($blobUpload.Length), LastModified $($blobUpload.LastModified)" -ForegroundColor Green

    # Commit the file
    $fileEncryptionInfo = @{    
        fileEncryptionInfo = @{
            encryptionKey = $IntuneWinMetadata.ApplicationInfo.EncryptionInfo.EncryptionKey
            macKey = $IntuneWinMetadata.ApplicationInfo.EncryptionInfo.macKey
            initializationVector = $IntuneWinMetadata.ApplicationInfo.EncryptionInfo.initializationVector
            mac = $IntuneWinMetadata.ApplicationInfo.EncryptionInfo.mac
            profileIdentifier = "ProfileVersion1";
            fileDigest = $IntuneWinMetadata.ApplicationInfo.EncryptionInfo.fileDigest
            fileDigestAlgorithm = $IntuneWinMetadata.ApplicationInfo.EncryptionInfo.fileDigestAlgorithm
        }
    }
    # Remove the file from the local storage
    Remove-Item -Path (Split-Path $UploadFile) -Force -Recurse -ErrorAction SilentlyContinue

    $commitFileUri = "https://graph.microsoft.com/beta/deviceAppManagement/mobileApps/$MobileAppID/microsoft.graph.win32LobApp/contentVersions/1/files/$ContentFileId/commit"
    try{
        Invoke-MgGraphRequest -Method POST $commitFileUri -Body ($fileEncryptionInfo |ConvertTo-Json)
    }
    catch{
        Write-Host "Failed to commit file to Azure Blob Storage. Status code: $($_.Exception.Message)" -ForegroundColor Red
        Exit 1
    }
    Write-Host "Waiting for the file to be committed..." -ForegroundColor Yellow

    $file = Wait-ForFileProcessing $fileUri "commitFile"

    If($file.uploadState -ne "commitFileSuccess"){
        throw "Failed to commit file to Azure Blob Storage. Status code: $($file.uploadState)"
    }   

    # Commit the App
    $commitAppBody = @{ 
        "@odata.type" = "#microsoft.graph.win32LobApp"
        committedContentVersion = "1"
        }   
    $commitUri ="https://graph.microsoft.com/beta/deviceAppManagement/mobileApps/$MobileAppID"
    try{
    Invoke-MgGraphRequest -Method PATCH $commitUri -Body ($commitAppBody | ConvertTo-Json) -ContentType 'application/json'
    }   
    catch{
        Write-Host "Failed to commit file to App. Status code: $($_.Exception.Message)" -ForegroundColor Red
        Exit 1
    }
    Write-Host "App successfully committed!" -ForegroundColor Green

    $displayversionBody = @{
        "@odata.type" = "#microsoft.graph.win32LobApp"
        displayVersion = $version
   }
   $fileUri = "https://graph.microsoft.com/beta/deviceAppManagement/mobileApps/$MobileAppID"
   Try{
       $null = Invoke-MgGraphRequest -Method PATCH -Uri $fileUri -Body ($displayversionBody | ConvertTo-Json) 
   }
   Catch{
       Write-Host "Failed to update the display version. Status code: $($_.Exception.Message)" -ForegroundColor Red
       Exit 1
   }

    Write-Host ""
    Write-Host "==========================================" -ForegroundColor Green
    Write-Host "Intune App generated successfully!" -ForegroundColor Green
    write-host "App ID: $MobileAppID" -ForegroundColor Green
    Write-Host "Name: $displayName" -ForegroundColor Green
    Write-Host "Version: $version" -ForegroundColor Green
    Write-Host "==========================================" -ForegroundColor Green

}

function Connect-Intune{
    [CmdletBinding()]
    param (
        [Parameter(Mandatory = $false)]
        [string]$SecretFile = "$env:Temp\Settings.json",
		[Parameter(Mandatory = $false)]
        [string]$Scopes = "Application.ReadWrite.OwnedBy",
        [Parameter(Mandatory = $false)]
        [string]$AppName = "appreg-inune-BootMediaBuilder-Script-ReadWrite",
		[Parameter(Mandatory = $false)]
		[string[]]$ApplicationPermissions = "DeviceManagementServiceConfig.ReadWrite.All, Organization.Read.All",
		[Parameter(Mandatory = $false)]
		[string[]]$DelegationPermissions = ""

    )
    If (Test-Path -Path $SecretFile){
		Write-Host "Reading Settings file..." -ForegroundColor Yellow
		$SecretSettings = Get-Content -Path $SecretFile | ConvertFrom-Json
		$TenantID = $SecretSettings.TenantID
		$AppID = $SecretSettings.AppID
		$AppSecret = $SecretSettings.AppSecret
		Write-Host "Settings file read successfully." -ForegroundColor Green
		Write-Host "Using App Secret to connect to Tenant: $TenantID" -ForegroundColor Green
		$SecureClientSecret = ConvertTo-SecureString -String $AppSecret -AsPlainText -Force
		$ClientSecretCredential = New-Object -TypeName System.Management.Automation.PSCredential -ArgumentList $AppId, $SecureClientSecret
		$null = Connect-MgGraph -TenantId $TenantID -ClientSecretCredential $ClientSecretCredential -NoWelcome

    	#Test if Permissions are correct
		$actscopes = (Get-MgContext | Select-Object -ExpandProperty Scopes).Split(" ")
		$IncorrectScopes = ""
		$AppPerms = $ApplicationPermissions.Split(",").Trim()
		foreach ($AppPerm in $AppPerms) {
			if ($actscopes -notcontains $AppPerm) {
				$IncorrectScopes += $AppPerm -join ","
			}
		}
		if ($IncorrectScopes) {
			Write-Host "==========================================" -ForegroundColor Red
			Write-Host " The following permissions are missing:" -ForegroundColor Red
			Write-Host " $IncorrectScopes" -ForegroundColor Green
			Write-Host " Make sure to grant admin consent to your " -ForegroundColor Red
			Write-Host " API permissions in your newly created " -ForegroundColor Red
			Write-Host " App registration !!! " -ForegroundColor Red
			Write-Host "==========================================" -ForegroundColor Red
			Write-Host "https://entra.microsoft.com/#view/Microsoft_AAD_RegisteredApps/ApplicationsListBlade/quickStartType~/null/sourceType/Microsoft_AAD_IAM" -ForegroundColor Green
			Write-Host $Error[0].ErrorDetails
			Exit 1 
		}
		else{
			Write-Host "MS-Graph scopes: $($actscopes -join ", ") are correct" -ForegroundColor Green
		}
	}
	Else{
		Write-Host "Settings file not found. Creating a new one..." -ForegroundColor Yellow

		Connect-MgGraph -Scopes $Scopes -NoWelcome

		$TenantData =Get-MgContext
		$TenantID = $TenantData.TenantId

		#Create a new Application
		$AppObj = Get-MgApplication -Filter "DisplayName eq '$AppName'"
		If ($AppObj){
			$AppID = $AppObj.AppId
			Write-Host "App already exists. Updating existing App." -ForegroundColor Yellow
		}
		Else{
			Write-Host "Creating a new Application..." -ForegroundColor Yellow 
			$AppObj = New-MgApplication -DisplayName $AppName
			$AppID = $AppObj.AppId
			If($AppID){
				Write-Host "App created successfully. App ID: $AppID" -ForegroundColor Green
			}
			Else{
				Write-Host "Failed to create the App. Please check the parameters and try again." -ForegroundColor Red
				Exit 1  
			}
		}
		# Define Application and Delegation Permission ids and type in a hash
		$permissions = [ordered]@{}
		If ($ApplicationPermissions){
			$AppPermissions = $ApplicationPermissions.Split(",").Trim()
			$PermID = ""
			foreach($APermission in $AppPermissions){
				$PermID = (Find-MgGraphPermission $APermission -PermissionType Application -ExactMatch).Id
				$permissions.add($PermID,"Role")
			}
		}

		If ($DelegationPermissions){
			$DelPermissions = $DelegationPermissions.Split(",").Trim()
			$PermID = ""
			foreach($DPermission in $DelPermissions){
				$PermID = (Find-MgGraphPermission $DPermission -PermissionType Delegated -ExactMatch).Id
				$permissions.add($PermID,"Scope")
			}
		}

		# Build the accessBody for the hash
		$accessBody = [ordered]@{
			value = @(
				@{
					resourceAppId  = "00000003-0000-0000-c000-000000000000"
					resourceAccess = @()
				}
			)
		}

		# Add the  id/type pairs to the resourceAccess array
		foreach ($id in $permissions.Keys) {
			$accessBody.value[0].resourceAccess += @{
				id   = $id
				type = $permissions[$id]
			}
		}

		# Aplly upload the selected permissions via Graph API
		$fileUri = "https://graph.microsoft.com/v1.0/applications/$($AppObj.ID)/RequiredResourceAccess"
		try{
			$null = Invoke-MgGraphRequest -Method PATCH -Uri $fileUri -Body ($accessBody | ConvertTo-Json -Depth 4) 
		}
		catch{
			Write-Host "Failed to update the Required Resource Access. Status code: $($_.Exception.Message)" -ForegroundColor Red
			Exit 1
		}

		$passwordCred = @{
			"displayName" = "Secret-$($AppName)"
			"endDateTime" = (Get-Date).AddMonths(+12)
		}
		$ClientSecret = Add-MgApplicationPassword -ApplicationId  $AppObj.ID -PasswordCredential $passwordCred

		$AppSecret = $ClientSecret.SecretText
		If($AppSecret){
			Write-Host "App Secret ($AppSecret) created successfully." -ForegroundColor Green
		}
		Else{
			Write-Host "Failed to create the App Secret. Please check the parameters and try again." -ForegroundColor Red
			Exit 1
		}

		#Update Settings file with gathered information
		$SecretSettings = [ordered]@{
			Comment1 = "Make sure to keep this secret safe. This secret can be used to connect to your tenant!"
			Comment2 = "The following permissions are granted with this secret:"
			ApplicationPermissions = $ApplicationPermissions
			DelegationPermissions = $DelegationPermissions
			AppName = $AppObj.DisplayName
			CreatedBy = $TenantData.Account
			TenantID = $TenantID
			AppID = $AppID
			AppSecret = $AppSecret
		}
		Out-File -FilePath $SecretFile -InputObject ($SecretSettings | ConvertTo-Json)

		Write-Host ""
		Write-Host "==========================================================" -ForegroundColor Red
		Write-Host " A new App Registration ""$($AppObj.DisplayName)"" " -ForegroundColor Green
		Write-Host " has been created." -ForegroundColor Green
		Write-Host " Make sure to grant admin consent to your " -ForegroundColor Red
		Write-Host " API permissions in your newly created " -ForegroundColor Red
		Write-Host " App registration !!! " -ForegroundColor Red
		Write-Host  "==========================================================" -ForegroundColor Red
		Write-Host " Use this URL to grant consent:" -ForegroundColor Green
		Write-Host "https://entra.microsoft.com/#view/Microsoft_AAD_RegisteredApps/ApplicationsListBlade/quickStartType~/null/sourceType/Microsoft_AAD_IAM" -ForegroundColor Green
		Exit 0
	}
}


#------------------------ Main Script ------------------------
# Script Header
Write-Host "==========================================" -ForegroundColor Cyan
Write-Host "          IntuneWin Packaging Tool         " -ForegroundColor Cyan
Write-Host "==========================================" -ForegroundColor Cyan
Write-Host ""

# Define paths
$intuneWinAppUtil = "$PSScriptRoot\IntuneWinAppUtil.exe"

# URL to download IntuneWinAppUtil.exe
$downloadUrl = "https://github.com/microsoft/Microsoft-Win32-Content-Prep-Tool/raw/master/IntuneWinAppUtil.exe"

# Check if link exists an create one
$LinkPath = "$PSScriptRoot\PackIt.lnk"
if (-not (Test-Path -Path $LinkPath)) {
    $TargetFile = "C:\Windows\System32\WindowsPowerShell\v1.0\powershell.exe"
    $Arguments =  "-Executionpolicy Bypass -command ""$PSScriptRoot\PackIt.ps1"""
    $Iconpath = "C:\Windows\System32\shell32.dll"
    Create-Shortcut -TargetFile $TargetFile -ShortcutFile $LinkPath -Arguments $Arguments -Iconpath $Iconpath -IconNumber 12 -Workdir $PSScriptRoot -Style 1
}

try {
    # Get the source directory from the dragged file/folder
    if (-not (Test-Path -Path $sourceDir)) {
        throw "The provided source directory does not exist: $sourceDir, Drag and drop a folder onto the script."
    }

    # Create Output directory silently
    if (-not (Test-Path -Path $outputDir)) {
        New-Item -ItemType Directory -Path $outputDir -Force | Out-Null
    }

    # Check if IntuneWinAppUtil.exe exists, download if not
    if (-not (Test-Path -Path $intuneWinAppUtil)) {
        Write-Host "IntuneWinAppUtil.exe not found. Downloading..." -ForegroundColor Yellow
        try {
            Invoke-WebRequest -Uri $downloadUrl -OutFile $intuneWinAppUtil -ErrorAction Stop
            Write-Host "IntuneWinAppUtil.exe downloaded successfully." -ForegroundColor Green
        } catch {
            throw "Failed to download IntuneWinAppUtil.exe. Please check your internet connection or the download URL."
        }
    }

    # Rename the output file with the source folder name
    $sourceFolderName = Split-Path -Leaf $sourceDir
    $renamedFile = "$outputDir\$($sourceFolderName).intunewin"

    
    # If the intunewin does not already exist, make it
    if (-not (Test-Path -Path $renamedFile)) {
        # Run IntuneWinAppUtil.exe silently
        Write-Host "Packaging with IntuneWinAppUtil.exe..." -ForegroundColor Green
        $folderSize = (Get-ChildItem -Path $sourceDir -Recurse | Measure-Object -Property Length -Sum).Sum
        If ($folderSize -lt 9437184) {
            $sizeMB = [int]((9437184 - $folderSize) / 1048576)
        Create-DummyFile -PackagDir $sourceDir -SizeMB $sizeMB
        }
        
        $null = &$intuneWinAppUtil -c $sourceDir -s $installCmd -o $outputDir 

        # Move and rename the generated file
        $generatedFile = "$outputDir\Install.intunewin"
        if (-not (Test-Path -Path $generatedFile)) {
            throw "Generated file not found: $generatedFile"
        }
        Move-Item -Path $generatedFile -Destination $renamedFile -Force
        Write-Host "File successfully packaged as:" -ForegroundColor Green
        Write-Host $renamedFile -ForegroundColor Green
    }
    else {
        Write-Host "File already exists. Renaming to: $renamedFile" -ForegroundColor Yellow
    }

} catch {
    Write-Host ""
    Write-Host "==========================================" -ForegroundColor Red
    Write-Host "ERROR: An error occurred!" -ForegroundColor Red
    Write-Host $_.Exception.Message -ForegroundColor Red
    Write-Host "==========================================" -ForegroundColor Red
    Read-Host "Press Enter to close the window"
    exit 1
}

Write-Host ""
Write-Host "==========================================" -ForegroundColor Green
Write-Host "intunewin generated successfully!" -ForegroundColor Green
Write-Host "==========================================" -ForegroundColor Green

# Upload the generated .intunewin file to Intune and generate a application.
If ($Upload){
    New-IntuneWin32App -AppPath $renamedFile -SourceDir $sourceDir -IconName $IconName -Install $Install
}

exit 0<|MERGE_RESOLUTION|>--- conflicted
+++ resolved
@@ -27,11 +27,8 @@
     Changes:        14.02.2025 Bug Fixes, we are adding a Dummy File if the intunewin is <9MB
     Changes:        14.02.2025 Create Shortcut to Drop On
     Changes:        04.03.2025 Minor Bug Fix
-<<<<<<< HEAD
+    Changes:        10.03.2025 Bug Fix icon and Decriptions ar now found in Subfolders.
     Changes:        05.03.2025 Added the ability to automatically install the App to find the detection rules
-=======
-    Changes:        10.03.2025 Bug Fix icon and Decriptions ar now found in Subfolders.
->>>>>>> 19ea6c1f
 
     
 
